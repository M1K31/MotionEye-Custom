#!/bin/bash
#
# macOS Installation Script for motionEye
# Provides multiple installation options based on system compatibility
#

set -e

# Colors for output
RED='\033[0;31m'
GREEN='\033[0;32m'
YELLOW='\033[0;33m'
BLUE='\033[0;34m'
NC='\033[0m' # No Color

# Logging
log_info() {
    echo -e "${BLUE}[INFO]${NC} $1"
}

log_success() {
    echo -e "${GREEN}[SUCCESS]${NC} $1"
}

log_warning() {
    echo -e "${YELLOW}[WARNING]${NC} $1"
}

log_error() {
    echo -e "${RED}[ERROR]${NC} $1"
}

<<<<<<< HEAD
# Check macOS version
check_macos_version() {
    local version=$(sw_vers -productVersion)
    local major=$(echo $version | cut -d. -f1)
    local minor=$(echo $version | cut -d. -f2)
    
    echo "$major.$minor"
}
=======
echo "--- Creating log directory [/var/log] and setting permissions ---"
mkdir -p /var/log
touch /var/log/motioneye.log
chmod 640 /var/log/motioneye.log
chown root:wheel /var/log/motioneye.log
>>>>>>> f385180a

# Check system capabilities
check_system() {
    local macos_version=$(check_macos_version)
    local major=$(echo $macos_version | cut -d. -f1)
    
    if [[ $major -ge 13 ]]; then
        echo "modern"
    elif [[ $major -eq 12 ]]; then
        echo "legacy"
    else
        echo "unsupported"
    fi
}

# Install motionEye Lite (recommended for all systems)
install_lite() {
    log_info "Installing motionEye Lite - High Performance Build"
    
    if [[ ! -f "./build/build_motion_lite_macos.sh" ]]; then
        log_error "Lite build script not found. Please run from motionEye project root."
        exit 1
    fi
    
    log_info "Starting embedded-systems build (this may take 15-30 minutes)..."
    chmod +x ./build/build_motion_lite_macos.sh
    
    if ./build/build_motion_lite_macos.sh; then
        log_success "motionEye Lite installed successfully!"
        log_info "Performance improvement: 60-70% better CPU efficiency vs Docker"
        log_info "Installation location: /usr/local/motioneye-lite/"
        log_info ""
        log_info "Usage:"
        log_info "  motioneye-lite start    # Start motion daemon"
        log_info "  motioneye-lite stop     # Stop motion daemon" 
        log_info "  motioneye-lite status   # Check status"
        
        # Set up motionEye service directories
        setup_motioneye_service
        log_info ""
    else
        log_error "motionEye Lite installation failed"
        return 1
    fi
}

# Install standard build
install_standard() {
    log_info "Installing motionEye Standard Build"
    
    if [[ ! -f "./build/build_motion_macos.sh" ]]; then
        log_error "Standard build script not found. Please run from motionEye project root."
        exit 1
    fi
    
    log_info "Starting Homebrew-based build..."
    chmod +x ./build/build_motion_macos.sh
    
    if ./build/build_motion_macos.sh; then
        log_success "motionEye Standard build installed successfully!"
        setup_motioneye_service
    else
        log_error "Standard build installation failed"
        return 1
    fi
}

# Set up motionEye service directories and configuration  
setup_motioneye_service() {
    log_info "Setting up motionEye service configuration..."
    
    # Create configuration directory
    mkdir -p /usr/local/etc/motioneye
    
    if [ ! -f /usr/local/etc/motioneye/motioneye.conf ]; then
        log_info "Installing default motioneye.conf"
        cp motioneye/extra/motioneye.conf.sample /usr/local/etc/motioneye/motioneye.conf
    else
        log_info "motioneye.conf already exists, skipping"
    fi
    
    # Create log directory and file
    mkdir -p /var/log
    touch /var/log/motioneye.log
    chmod 640 /var/log/motioneye.log
    chown root:wheel /var/log/motioneye.log
    
    # Create working directory
    mkdir -p /usr/local/share/motioneye
    
    # Install launchd service
    log_info "Installing launchd service"
    if [ -f /Library/LaunchDaemons/com.motioneye-project.motioneye.plist ]; then
        log_info "Unloading existing service"
        launchctl unload /Library/LaunchDaemons/com.motioneye-project.motioneye.plist || true
    fi
    
    cp motioneye/extra/motioneye.plist /Library/LaunchDaemons/com.motioneye-project.motioneye.plist
    chown root:wheel /Library/LaunchDaemons/com.motioneye-project.motioneye.plist
    chmod 644 /Library/LaunchDaemons/com.motioneye-project.motioneye.plist
    
    log_info "Loading and starting motionEye service"
    launchctl load /Library/LaunchDaemons/com.motioneye-project.motioneye.plist
    
    log_success "motionEye service configuration complete!"
    log_info "Configuration: /usr/local/etc/motioneye/motioneye.conf"
    log_info "Logs: /var/log/motioneye.log"
}

# Docker installation guide
guide_docker() {
    log_info "Docker Installation Guide"
    echo ""
    echo "Docker provides the most reliable cross-platform experience:"
    echo ""
    echo "1. Install Docker Desktop for Mac:"
    echo "   https://docs.docker.com/desktop/install/mac-install/"
    echo ""
    echo "2. Build motionEye container:"
    echo "   docker build -f docker/Dockerfile.ci -t motioneye-local ."
    echo ""
    echo "3. Run motionEye:"
    echo "   docker run -p 8765:8765 motioneye-local"
    echo ""
    echo "4. Access web interface:"
    echo "   http://localhost:8765"
    echo ""
}

# Main installation menu
main() {
    echo ""
    echo "======================================"
    echo "   motionEye macOS Installation"
    echo "======================================"
    echo ""
    
    local macos_version=$(check_macos_version)
    local system_type=$(check_system)
    
    log_info "Checking system compatibility..."
    log_info "Detected: macOS $macos_version ($system_type)"
    echo ""
    
    case $system_type in
        "modern")
            log_success "Your system supports all installation methods"
            echo ""
            echo "Choose installation method:"
            echo "  1) motionEye Lite (Recommended) - High performance embedded build"
            echo "  2) Standard Build - Traditional Homebrew-based installation"
            echo "  3) Docker Guide - Most reliable cross-platform option"
            echo "  4) Exit"
            ;;
        "legacy")
            log_warning "Legacy macOS detected - motionEye Lite recommended"
            echo ""
            echo "Choose installation method:"
            echo "  1) motionEye Lite (Recommended) - Optimized for older systems"
            echo "  2) Standard Build - May encounter dependency conflicts"
            echo "  3) Docker Guide - Most reliable for legacy systems"
            echo "  4) Exit"
            ;;
        "unsupported")
            log_error "Unsupported macOS version. Minimum requirement: macOS 12"
            guide_docker
            exit 1
            ;;
    esac
    
    read -p "Enter your choice (1-4): " choice
    
    case $choice in
        1)
            install_lite
            ;;
        2)
            if [[ $system_type == "legacy" ]]; then
                log_warning "Standard build may fail on legacy systems due to dependency conflicts"
                read -p "Continue anyway? (y/n): " confirm
                if [[ $confirm != "y" ]]; then
                    exit 0
                fi
            fi
            install_standard
            ;;
        3)
            guide_docker
            ;;
        4)
            log_info "Installation cancelled"
            exit 0
            ;;
        *)
            log_error "Invalid choice"
            exit 1
            ;;
    esac
}

# Check if running as root
if [[ $EUID -ne 0 ]]; then
    log_error "This script must be run as root (use sudo)"
    exit 1
fi

# Check if in correct directory
if [[ ! -f "setup.py" ]] || [[ ! -d "motioneye" ]]; then
    log_error "Please run this script from the motionEye project root directory"
    exit 1
fi

main "$@"<|MERGE_RESOLUTION|>--- conflicted
+++ resolved
@@ -30,7 +30,6 @@
     echo -e "${RED}[ERROR]${NC} $1"
 }
 
-<<<<<<< HEAD
 # Check macOS version
 check_macos_version() {
     local version=$(sw_vers -productVersion)
@@ -39,13 +38,6 @@
     
     echo "$major.$minor"
 }
-=======
-echo "--- Creating log directory [/var/log] and setting permissions ---"
-mkdir -p /var/log
-touch /var/log/motioneye.log
-chmod 640 /var/log/motioneye.log
-chown root:wheel /var/log/motioneye.log
->>>>>>> f385180a
 
 # Check system capabilities
 check_system() {
@@ -258,4 +250,30 @@
     exit 1
 fi
 
-main "$@"+main "$@"
+    cp motioneye/extra/motioneye.conf.sample /usr/local/etc/motioneye/motioneye.conf
+else
+    echo "--- /usr/local/etc/motioneye/motioneye.conf already exists, skipping. ---"
+fi
+
+echo "--- Creating log directory [/var/log] and setting permissions ---"
+mkdir -p /var/log
+touch /var/log/motioneye.log
+chmod 640 /var/log/motioneye.log
+chown root:wheel /var/log/motioneye.log
+
+
+echo "--- Creating working directory [/usr/local/share/motioneye] ---"
+mkdir -p /usr/local/share/motioneye
+
+echo "--- Installing launchd service file [motioneye.plist] ---"
+# Unload the service if it's already running to ensure a clean start
+if [ -f /Library/LaunchDaemons/com.motioneye-project.motioneye.plist ]; then
+    echo "--- Unloading existing service ---"
+    launchctl unload /Library/LaunchDaemons/com.motioneye-project.motioneye.plist || true
+fi
+
+cp motioneye/extra/motioneye.plist /Library/LaunchDaemons/com.motioneye-project.motioneye.plist
+chown root:wheel /Library/LaunchDaemons/com.motioneye-project.motioneye.plist
+chmod 644 /Library/LaunchDaemons/com.motioneye-project.motioneye.plist
+
